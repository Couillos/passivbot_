--- conflicted
+++ resolved
@@ -13,12 +13,7 @@
 from procedures import load_live_config, make_get_filepath, load_exchange_key_secret, print_, utc_ms
 from pure_funcs import filter_orders, compress_float, create_xk, round_dynamic, denumpyize, \
     spotify_config, get_position_fills
-<<<<<<< HEAD
 from njit_funcs import qty_to_cost, calc_diff, round_, calc_long_close_grid, calc_upnl, calc_long_entry_grid
-=======
-from njit_funcs import qty_to_cost, calc_diff, round_, calc_long_close_grid, \
-    calc_upnl, calc_long_entry_grid
->>>>>>> 13fe0fa9
 
 import websockets
 from telegram_bot import Telegram
@@ -123,7 +118,6 @@
             return
         self.ts_locked['update_position'] = time()
         try:
-<<<<<<< HEAD
             position = await self.fetch_position()
             position['wallet_balance'] = (position['wallet_balance'] if self.assigned_balance is None
                                           else self.assigned_balance) * self.cross_wallet_pct
@@ -132,28 +126,7 @@
                 calc_upnl(position['long']['size'], position['long']['price'],
                           position['shrt']['size'], position['shrt']['price'],
                           self.price, self.inverse, self.c_mult)
-=======
-            position, _ = await asyncio.gather(self.fetch_position(),
-                                               self.update_open_orders())
-            position['used_margin'] = \
-                ((qty_to_cost(position['long']['size'], position['long']['price'],
-                              self.xk['inverse'], self.xk['c_mult'])
-                  if position['long']['price'] else 0.0) +
-                 (qty_to_cost(position['shrt']['size'], position['shrt']['price'],
-                              self.xk['inverse'], self.xk['c_mult'])
-                  if position['shrt']['price'] else 0.0)) / self.max_leverage
-
-            position['wallet_balance'] = (position['wallet_balance'] if self.assigned_balance is None
-                                          else self.assigned_balance) * self.cross_wallet_pct
-
-            position['equity'] = position['wallet_balance'] + \
-                                 calc_upnl(position['long']['size'], position['long']['price'],
-                                           position['shrt']['size'], position['shrt']['price'],
-                                           self.price, self.inverse, self.c_mult)
-
-            position['long']['liq_diff'] = calc_diff(position['long']['liquidation_price'], self.price)
-            position['shrt']['liq_diff'] = calc_diff(position['shrt']['liquidation_price'], self.price)
->>>>>>> 13fe0fa9
+
             position['long']['pbr'] = (qty_to_cost(position['long']['size'], position['long']['price'],
                                                    self.xk['inverse'], self.xk['c_mult']) /
                                        position['wallet_balance']) if position['wallet_balance'] else 0.0
@@ -325,7 +298,6 @@
             self.xk['secondary_grid_spacing'][0], self.xk['eprice_exp_base'][0]
         )
         long_closes = calc_long_close_grid(balance,
-<<<<<<< HEAD
             long_psize, long_pprice, self.ob[1], self.xk['spot'], self.xk['inverse'], self.xk['qty_step'],
             self.xk['price_step'], self.xk['min_qty'], self.xk['min_cost'], self.xk['c_mult'], self.xk['pbr_limit'][0],
             self.xk['initial_qty_pct'][0], self.xk['min_markup'][0], self.xk['markup_range'][0],
@@ -338,25 +310,6 @@
                     'price': float(o[1]), 'type': 'limit', 'reduce_only': True,
                     'custom_id': o[2]} for o in long_closes if o[0] < 0.0]
         return sorted(orders, key=lambda x: calc_diff(x['price'], self.price))
-=======
-                                           long_psize, long_pprice, self.ob[1], self.xk['spot'], self.xk['inverse'], self.xk['qty_step'],
-                                           self.xk['price_step'], self.xk['min_qty'], self.xk['min_cost'], self.xk['c_mult'], self.xk['pbr_limit'][0],
-                                           self.xk['initial_qty_pct'][0], self.xk['min_markup'][0], self.xk['markup_range'][0],
-                                           self.xk['n_close_orders'][0]
-                                           )
-        orders = []
-        for o in long_entries:
-            if abs(o[1] - self.price) / self.price < self.last_price_diff_limit and o[0] > 0.0:
-                orders.append({'side': 'buy', 'position_side': 'long', 'qty': abs(float(o[0])),
-                               'price': float(o[1]), 'type': 'limit', 'reduce_only': False,
-                               'custom_id': o[2]})
-        for o in long_closes:
-            if abs(o[1] - self.price) / self.price < self.last_price_diff_limit and o[0] < 0.0:
-                orders.append({'side': 'sell', 'position_side': 'long', 'qty': abs(float(o[0])),
-                               'price': float(o[1]), 'type': 'limit', 'reduce_only': True,
-                               'custom_id': o[2]})
-        return sorted(orders, key=lambda x: abs(x['price'] - self.price) / self.price)
->>>>>>> 13fe0fa9
 
     async def cancel_and_create(self):
         if self.ts_locked['cancel_and_create'] > self.ts_released['cancel_and_create']:
