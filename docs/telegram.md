--- conflicted
+++ resolved
@@ -1,4 +1,8 @@
 # Telegram integration
+
+!!! Warning
+    Using one Telegram bot on multiple passivbot instances simultaneously will result in errors, so you need to generate
+    use a separate telegram bot for each passivbot instance.
 
 ## Telegram support
 
@@ -93,15 +97,8 @@
 When a stop-mode is activated (you can check the parameter `stop_mode` in the `/show_config` command), you can use this
 mode to resume normal operation.
 
-<<<<<<< HEAD
 ## Force open
 
 By using the `/force_open` command, the user can actively have a market-order placed on the exchange to force a (re)entry of a position.
 Upon initiating this command, the bot will ask the user if it should place a market-order for a `long` or `short` position side.
-The quantity of the order will be based on the nearest order currently available in the grid.
-=======
-
-!!! Warning
-    Using one Telegram bot on multiple passivbot instances simultaneously will result in errors, so you need to generate
-    use a separate telegram bot for each passivbot instance.
->>>>>>> c43090f2
+The quantity of the order will be based on the nearest order currently available in the grid.